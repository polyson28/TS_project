--- conflicted
+++ resolved
@@ -202,14 +202,9 @@
 
         for i in range(X.shape[0]):
             nbrs   = X[indices[i]]               
-<<<<<<< HEAD
             diffs  = np.abs(nbrs - X[i])                  
 
             # # объем минимального гиперпрямоугольника
-=======
-            diffs  = np.abs(nbrs - X[i])          
-
->>>>>>> 2e7dd239
             max_d = diffs.max(axis=0)
             max_d[max_d <= 0] = np.finfo(float).eps  
             log_volumes[i] = np.sum(np.log(2 * max_d))
@@ -222,11 +217,7 @@
             border_points[i] = is_border.sum()
 
         return border_points, log_volumes
-<<<<<<< HEAD
-    
-=======
-
->>>>>>> 2e7dd239
+
     def estimate_entropy(self, X: np.ndarray, k: int) -> float:
         """Оценка энтропии непрерывного распределения через kNN 
 
